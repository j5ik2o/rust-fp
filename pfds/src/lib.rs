--- conflicted
+++ resolved
@@ -1,9 +1,6 @@
 extern crate rust_fp_categories;
 
-<<<<<<< HEAD
-=======
 mod array_deque;
->>>>>>> 57d05e3a
 mod array_queue;
 mod array_stack;
 mod async_queue;
@@ -29,10 +26,7 @@
 mod tokio_queue;
 mod tree;
 
-<<<<<<< HEAD
-=======
 pub use array_deque::*;
->>>>>>> 57d05e3a
 pub use array_queue::*;
 pub use array_stack::*;
 pub use async_queue::*;
