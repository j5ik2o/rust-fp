--- conflicted
+++ resolved
@@ -1,5 +1 @@
-<<<<<<< HEAD
-nightly
-=======
-stable
->>>>>>> d87d7fcd
+stable