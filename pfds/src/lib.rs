extern crate rust_fp_categories;

mod array_stack;
mod btree_set;
mod hash_set;
mod list;
mod list_optimized;
mod list_queue;
<<<<<<< HEAD
mod persistent_stack;
mod queue;
=======
mod optimized_queue;
mod persistent_stack;
mod queue;
mod queue_tests;
>>>>>>> dca09bc6
mod set;
mod stack;
mod tree;

pub use array_stack::*;
pub use btree_set::*;
pub use hash_set::*;
pub use list::*;
pub use list_optimized::List as ListOptimized;
pub use list_queue::*;
<<<<<<< HEAD
=======
pub use optimized_queue::*;
>>>>>>> dca09bc6
pub use persistent_stack::*;
pub use queue::*;
pub use set::*;
pub use stack::*;
pub use tree::*;

#[cfg(test)]
mod tests {
    use crate::{List, Stack};
    use rust_fp_categories::*;

    #[test]
    fn it_works() {
        let list1: List<i32> = List::empty().cons(30).cons(20).cons(10);
        println!("{:?}", list1);
        let list2 = list1.bind(|x| List::empty().cons(x * 2).fmap(|x| x - 1));
        println!("{:?}", list2);
    }
}<|MERGE_RESOLUTION|>--- conflicted
+++ resolved
@@ -6,15 +6,10 @@
 mod list;
 mod list_optimized;
 mod list_queue;
-<<<<<<< HEAD
-mod persistent_stack;
-mod queue;
-=======
 mod optimized_queue;
 mod persistent_stack;
 mod queue;
 mod queue_tests;
->>>>>>> dca09bc6
 mod set;
 mod stack;
 mod tree;
@@ -25,10 +20,7 @@
 pub use list::*;
 pub use list_optimized::List as ListOptimized;
 pub use list_queue::*;
-<<<<<<< HEAD
-=======
 pub use optimized_queue::*;
->>>>>>> dca09bc6
 pub use persistent_stack::*;
 pub use queue::*;
 pub use set::*;
