#![feature(generic_associated_types)]

extern crate rust_fp_categories;

mod array_queue;
mod array_stack;
mod async_queue;
mod btree_set;
mod hash_set;
mod list;
mod list_optimized;
mod list_queue;
mod optimized_queue;
mod persistent_stack;
mod queue;
<<<<<<< HEAD
mod queue_tests;
=======
>>>>>>> 49031b68
mod set;
mod stack;
mod tokio_queue;
mod tree;

pub use array_queue::*;
pub use array_stack::*;
pub use async_queue::*;
pub use btree_set::*;
pub use hash_set::*;
pub use list::*;
pub use list_optimized::List as ListOptimized;
pub use list_queue::*;
pub use optimized_queue::*;
pub use persistent_stack::*;
pub use queue::*;
pub use set::*;
pub use stack::*;
pub use tokio_queue::*;
pub use tree::*;

#[cfg(test)]
mod tests {
    use crate::{List, Stack};
    use rust_fp_categories::*;

    #[test]
    fn it_works() {
        let list1: List<i32> = List::empty().cons(30).cons(20).cons(10);
        println!("{:?}", list1);
        let list2 = list1.bind(|x| List::empty().cons(x * 2).fmap(|x| x - 1));
        println!("{:?}", list2);
    }
}<|MERGE_RESOLUTION|>--- conflicted
+++ resolved
@@ -13,10 +13,7 @@
 mod optimized_queue;
 mod persistent_stack;
 mod queue;
-<<<<<<< HEAD
 mod queue_tests;
-=======
->>>>>>> 49031b68
 mod set;
 mod stack;
 mod tokio_queue;
