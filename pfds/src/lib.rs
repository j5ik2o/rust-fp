--- conflicted
+++ resolved
@@ -12,10 +12,7 @@
 mod optimized_queue;
 mod persistent_stack;
 mod queue;
-<<<<<<< HEAD
 mod queue_tests;
-=======
->>>>>>> 38753e3b
 mod set;
 mod stack;
 mod tree;
